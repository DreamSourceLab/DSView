/*
 * This file is part of the DSView project.
 * DSView is based on PulseView.
 *
 * Copyright (C) 2012 Joel Holdsworth <joel@airwebreathe.org.uk>
 * Copyright (C) 2013 DreamSourceLab <dreamsourcelab@dreamsourcelab.com>
 *
 * This program is free software; you can redistribute it and/or modify
 * it under the terms of the GNU General Public License as published by
 * the Free Software Foundation; either version 2 of the License, or
 * (at your option) any later version.
 *
 * This program is distributed in the hope that it will be useful,
 * but WITHOUT ANY WARRANTY; without even the implied warranty of
 * MERCHANTABILITY or FITNESS FOR A PARTICULAR PURPOSE.  See the
 * GNU General Public License for more details.
 *
 * You should have received a copy of the GNU General Public License
 * along with this program; if not, write to the Free Software
 * Foundation, Inc., 51 Franklin St, Fifth Floor, Boston, MA  02110-1301 USA
 */


#include "view.h"
#include "viewport.h"
#include "ruler.h"

#include "signal.h"
#include "dsosignal.h"
#include "logicsignal.h"
#include "../device/devinst.h"
#include "../data/logic.h"
#include "../data/logicsnapshot.h"
#include "../sigsession.h"

#include <QMouseEvent>
#include <QStyleOption>

#include <boost/foreach.hpp>

using namespace boost;
using namespace std;

namespace pv {
namespace view {

Viewport::Viewport(View &parent) :
	QWidget(&parent),
        _view(parent),
    _total_receive_len(0),
    _zoom_rect_visible(false),
    _measure_shown(false),
    _cur_sample(0),
    _nxt_sample(1),
    _cur_preX(0),
    _cur_aftX(1),
    _cur_midY(0)
{
	setMouseTracking(true);
	setAutoFillBackground(true);
	setBackgroundRole(QPalette::Base);

    //setFixedSize(QSize(600, 400));
    _mm_width = "#####";
    _mm_period = "#####";
    _mm_freq = "#####";
    _mm_duty = "#####";
    _measure_en = true;
    triggered = false;
    timer_cnt = 0;

    connect(&_view, SIGNAL(traces_moved()),
        this, SLOT(on_traces_moved()));
    connect(&trigger_timer, SIGNAL(timeout()),
            this, SLOT(on_trigger_timer()));
}

int Viewport::get_total_height() const
{
	int h = 0;

    const vector< boost::shared_ptr<Trace> > traces(_view.get_traces());
    BOOST_FOREACH(const boost::shared_ptr<Trace> t, traces) {
        assert(t);
        h += (int)(t->get_signalHeight());
    }
    h += 2 * View::SignalMargin;

	return h;
}

QPoint Viewport::get_mouse_point() const
{
    return _mouse_point;
}

void Viewport::paintEvent(QPaintEvent *event)
{
    (void)event;

    using pv::view::Signal;

    QStyleOption o;
    o.initFrom(this);
    QPainter p(this);
    style()->drawPrimitive(QStyle::PE_Widget, &o, &p, this);

    const vector< boost::shared_ptr<Trace> > traces(_view.get_traces());
    BOOST_FOREACH(const boost::shared_ptr<Trace> t, traces)
    {
        assert(t);
        t->paint_back(p, 0, _view.get_view_width());
    }

    p.setRenderHint(QPainter::Antialiasing, false);
    if (_view.session().get_device()->dev_inst()->mode == LOGIC ||
        _view.session().get_instant()) {
        switch(_view.session().get_capture_state()) {
        case SigSession::Init:
            break;

        case SigSession::Stopped:
            paintSignals(p);
            break;

        case SigSession::Running:
            //p.setRenderHint(QPainter::Antialiasing);
            paintProgress(p);
            break;
        }
    } else {
        paintSignals(p);
    }

    BOOST_FOREACH(const boost::shared_ptr<Trace> t, traces)
    {
        assert(t);
        if (t->enabled())
            t->paint_fore(p, 0, _view.get_view_width());
    }

    //p.setRenderHint(QPainter::Antialiasing, false);
    if (_view.get_signalHeight() != _curSignalHeight)
            _curSignalHeight = _view.get_signalHeight();

	p.end();
}

void Viewport::paintSignals(QPainter &p)
{
    const vector< boost::shared_ptr<Trace> > traces(_view.get_traces());
    if (_view.scale() != _curScale ||
        _view.offset() != _curOffset ||
        _view.get_signalHeight() != _curSignalHeight ||
        _view.need_update()) {
        _curScale = _view.scale();
        _curOffset = _view.offset();
        _curSignalHeight = _view.get_signalHeight();

        pixmap = QPixmap(size());
        pixmap.fill(Qt::transparent);
        QPainter dbp(&pixmap);
        dbp.initFrom(this);
<<<<<<< HEAD
        //p.setRenderHint(QPainter::Antialiasing, false);
        BOOST_FOREACH(const shared_ptr<Trace> t, traces)
=======
        p.setRenderHint(QPainter::Antialiasing, false);
        BOOST_FOREACH(const boost::shared_ptr<Trace> t, traces)
>>>>>>> ec476095
        {
            assert(t);
            if (t->enabled())
                t->paint_mid(dbp, 0, _view.get_view_width());
        }

        _view.set_need_update(false);
    }
    p.drawPixmap(0, 0, pixmap);

    // plot cursors
    if (_view.cursors_shown()) {
        list<Cursor*>::iterator i = _view.get_cursorList().begin();
        double cursorX;
        while (i != _view.get_cursorList().end()) {
            cursorX = ((*i)->time() - _view.offset()) / _view.scale();
            if (rect().contains(_view.hover_point().x(), _view.hover_point().y()) &&
                    qAbs(cursorX - _view.hover_point().x()) <= HitCursorMargin)
                (*i)->paint(p, rect(), 1);
            else
                (*i)->paint(p, rect(), 0);
            i++;
        }
    }
    if (_view.trig_cursor_shown()) {
        _view.get_trig_cursor()->paint(p, rect(), 0);
    }
    if (_view.search_cursor_shown()) {
        _view.get_search_cursor()->paint(p, rect(), 0);
    }

    // plot zoom rect
    if (_zoom_rect_visible) {
        p.setPen(Qt::NoPen);
        p.setBrush(Trace::dsLightBlue);
        p.drawRect(_zoom_rect);
    }

    //plot measure arrow
    if (_measure_shown) {
        paintMeasure(p);
    }
}

void Viewport::paintProgress(QPainter &p)
{
    using pv::view::Signal;

    const quint64 _total_sample_len = _view.session().get_device()->get_sample_limit();
    double progress = -(_total_receive_len * 1.0f / _total_sample_len * 360 * 16);
    int captured_progress = 0;

    p.setPen(Qt::gray);
    p.setBrush(Qt::NoBrush);
    const QPoint cenPos = QPoint(_view.get_view_width() / 2, height() / 2);
    const int radius = min(0.3 * _view.get_view_width(), 0.3 * height());
    p.drawEllipse(cenPos, radius - 2, radius - 2);
    p.setPen(QPen(Trace::dsGreen, 4, Qt::SolidLine));
    p.drawArc(cenPos.x() - radius, cenPos.y() - radius, 2* radius, 2 * radius, 180 * 16, progress);

    p.setPen(Qt::gray);
    const QPoint logoPoints[] = {
        QPoint(cenPos.x() - 0.75 * radius, cenPos.y()),
        QPoint(cenPos.x() - 0.75 * radius, cenPos.y() + 0.15 * radius),
        QPoint(cenPos.x() - 0.6 * radius, cenPos.y()),
        QPoint(cenPos.x() - 0.6 * radius, cenPos.y() + 0.3 * radius),
        QPoint(cenPos.x() - 0.45 * radius, cenPos.y()),
        QPoint(cenPos.x() - 0.45 * radius, cenPos.y() + 0.45 * radius),
        QPoint(cenPos.x() - 0.3 * radius, cenPos.y()),
        QPoint(cenPos.x() - 0.3 * radius, cenPos.y() + 0.3 * radius),
        QPoint(cenPos.x() - 0.15 * radius, cenPos.y()),
        QPoint(cenPos.x() - 0.15 * radius, cenPos.y() + 0.15 * radius),
        QPoint(cenPos.x() + 0.15 * radius, cenPos.y()),
        QPoint(cenPos.x() + 0.15 * radius, cenPos.y() - 0.15 * radius),
        QPoint(cenPos.x() + 0.3 * radius, cenPos.y()),
        QPoint(cenPos.x() + 0.3 * radius, cenPos.y() - 0.3 * radius),
        QPoint(cenPos.x() + 0.45 * radius, cenPos.y()),
        QPoint(cenPos.x() + 0.45 * radius, cenPos.y() - 0.45 * radius),
        QPoint(cenPos.x() + 0.6 * radius, cenPos.y()),
        QPoint(cenPos.x() + 0.6 * radius, cenPos.y() - 0.3 * radius),
        QPoint(cenPos.x() + 0.75 * radius, cenPos.y()),
        QPoint(cenPos.x() + 0.75 * radius, cenPos.y() - 0.15 * radius)
    };
    const int logoRadius = 10;
    p.drawLine(logoPoints[0], logoPoints[1]);
    p.drawLine(logoPoints[2], logoPoints[3]);
    p.drawLine(logoPoints[4], logoPoints[5]);
    p.drawLine(logoPoints[6], logoPoints[7]);
    p.drawLine(logoPoints[8], logoPoints[9]);
    p.drawLine(logoPoints[10], logoPoints[11]);
    p.drawLine(logoPoints[12], logoPoints[13]);
    p.drawLine(logoPoints[14], logoPoints[15]);
    p.drawLine(logoPoints[16], logoPoints[17]);
    p.drawLine(logoPoints[18], logoPoints[19]);
    p.drawEllipse(logoPoints[1].x() - 0.5 * logoRadius, logoPoints[1].y(),
            logoRadius, logoRadius);
    p.drawEllipse(logoPoints[3].x() - 0.5 * logoRadius, logoPoints[3].y(),
            logoRadius, logoRadius);
    p.drawEllipse(logoPoints[5].x() - 0.5 * logoRadius, logoPoints[5].y(),
            logoRadius, logoRadius);
    p.drawEllipse(logoPoints[7].x() - 0.5 * logoRadius, logoPoints[7].y(),
            logoRadius, logoRadius);
    p.drawEllipse(logoPoints[9].x() - 0.5 * logoRadius, logoPoints[9].y(),
            logoRadius, logoRadius);
    p.drawEllipse(logoPoints[11].x() - 0.5 * logoRadius, logoPoints[11].y() - logoRadius,
            logoRadius, logoRadius);
    p.drawEllipse(logoPoints[13].x() - 0.5 * logoRadius, logoPoints[13].y() - logoRadius,
            logoRadius, logoRadius);
    p.drawEllipse(logoPoints[15].x() - 0.5 * logoRadius, logoPoints[15].y() - logoRadius,
            logoRadius, logoRadius);
    p.drawEllipse(logoPoints[17].x() - 0.5 * logoRadius, logoPoints[17].y() - logoRadius,
            logoRadius, logoRadius);
    p.drawEllipse(logoPoints[19].x() - 0.5 * logoRadius, logoPoints[19].y() - logoRadius,
            logoRadius, logoRadius);

    if (!triggered) {
        const int width = _view.get_view_width();
        const QPoint cenLeftPos = QPoint(width / 2 - 0.05 * width, height() / 2);
        const QPoint cenRightPos = QPoint(width / 2 + 0.05 * width, height() / 2);
        const int trigger_radius = min(0.02 * width, 0.02 * height());

        p.setPen(Qt::NoPen);
        p.setBrush((timer_cnt % 3) == 0 ? Trace::dsLightBlue : Trace::dsGray);
        p.drawEllipse(cenLeftPos, trigger_radius, trigger_radius);
        p.setBrush((timer_cnt % 3) == 1 ? Trace::dsLightBlue : Trace::dsGray);
        p.drawEllipse(cenPos, trigger_radius, trigger_radius);
        p.setBrush((timer_cnt % 3) == 2 ? Trace::dsLightBlue : Trace::dsGray);
        p.drawEllipse(cenRightPos, trigger_radius, trigger_radius);

        sr_status status;
        if (sr_status_get(_view.session().get_device()->dev_inst(), &status, SR_STATUS_TRIG_BEGIN, SR_STATUS_TRIG_END) == SR_OK){
            const bool triggred = status.trig_hit & 0x01;
            const uint32_t captured_cnt = (status.captured_cnt0 +
                                          (status.captured_cnt1 << 8) +
                                          (status.captured_cnt2 << 16) +
                                          (status.captured_cnt3 << 24));
            captured_progress = captured_cnt * 100.0 / _total_sample_len;


            p.setPen(Trace::dsLightBlue);
            QFont font=p.font();
            font.setPointSize(10);
            font.setBold(true);
            p.setFont(font);
            QRect status_rect = QRect(cenPos.x() - radius, cenPos.y() + radius * 0.4, radius * 2, radius * 0.5);
            if (triggred)
                p.drawText(status_rect,
                           Qt::AlignCenter | Qt::AlignVCenter,
                           "Triggered! " + QString::number(captured_progress)+"% Captured");
            else
                p.drawText(status_rect,
                           Qt::AlignCenter | Qt::AlignVCenter,
                           "Waiting for Trigger! " + QString::number(captured_progress)+"% Captured");
        }

    } else {
        const int progress100 = ceil(progress / -3.6 / 16);
        p.setPen(Trace::dsGreen);
        QFont font=p.font();
        font.setPointSize(50);
        font.setBold(true);
        p.setFont(font);
        p.drawText(rect(), Qt::AlignCenter | Qt::AlignVCenter, QString::number(progress100)+"%");
    }

    p.setPen(QPen(Trace::dsLightBlue, 4, Qt::SolidLine));
    const int int_radius = max(radius - 4, 0);
    p.drawArc(cenPos.x() - int_radius, cenPos.y() - int_radius, 2* int_radius, 2 * int_radius, 180 * 16, -captured_progress*3.6*16);

}

void Viewport::mousePressEvent(QMouseEvent *event)
{
	assert(event);

	_mouse_down_point = event->pos();
	_mouse_down_offset = _view.offset();

    if (event->buttons() & Qt::LeftButton) {
        if (_view.cursors_shown()) {
            list<Cursor*>::iterator i = _view.get_cursorList().begin();
            double cursorX;
            while (i != _view.get_cursorList().end()) {
                cursorX = ((*i)->time() - _view.offset()) / _view.scale();
                if ((*i)->grabbed())
                    _view.get_ruler()->rel_grabbed_cursor();
                else if (qAbs(cursorX - event->pos().x()) <= HitCursorMargin) {
                    _view.get_ruler()->set_grabbed_cursor(*i);
                    break;
                }
                i++;
            }

        }
//        if (!_view.get_ruler()->get_grabbed_cursor()) {
//            _zoom_rect_visible = true;
//        }

        const vector< boost::shared_ptr<Signal> > sigs(_view.session().get_signals());
        BOOST_FOREACH(const boost::shared_ptr<Signal> s, sigs) {
            assert(s);
            boost::shared_ptr<DsoSignal> dsoSig;
            if ((dsoSig = dynamic_pointer_cast<DsoSignal>(s)) &&
                 dsoSig->get_trig_rect(0, _view.get_view_width()).contains(_mouse_point)) {
                _drag_sig = s;
                break;
            }
        }

        update();
    }
}

void Viewport::mouseMoveEvent(QMouseEvent *event)
{
	assert(event);
    _mouse_point = event->pos();
    if (event->buttons() & Qt::RightButton) {
        _zoom_rect = QRectF(_mouse_down_point, event->pos());
        _zoom_rect_visible = true;
	}

    if (event->buttons() & Qt::LeftButton) {
        if (_drag_sig) {
            boost::shared_ptr<view::DsoSignal> dsoSig;
            if (dsoSig = dynamic_pointer_cast<view::DsoSignal>(_drag_sig))
                dsoSig->set_trig_vpos(_mouse_point.y());
        } else {
            _view.set_scale_offset(_view.scale(),
                _mouse_down_offset +
                (_mouse_down_point - event->pos()).x() *
                _view.scale());
            measure();
        }
    }

    if (!(event->buttons() || Qt::NoButton)) {
        uint64_t sample_rate = _view.session().get_device()->get_sample_rate();
        TimeMarker* grabbed_marker = _view.get_ruler()->get_grabbed_cursor();
        if (_view.cursors_shown() && grabbed_marker) {
            const double cur_time = _view.offset() + _view.hover_point().x() * _view.scale();
            const double pos = cur_time * sample_rate;
            const double pos_delta = pos - (int)pos;
            if ( pos_delta < 0.5)
                grabbed_marker->set_index(floor(pos));
            else
                grabbed_marker->set_index(ceil(pos));
        }
        measure();
    }

    update();
}

void Viewport::mouseReleaseEvent(QMouseEvent *event)
{
    assert(event);

    if (_zoom_rect_visible) {
        _zoom_rect_visible = false;
        const double newOffset = _view.offset() + (min(event->pos().x(), _mouse_down_point.x()) + 0.5) * _view.scale();
        const double newScale = max(min(_view.scale() * (event->pos().x() - _mouse_down_point.x()) / _view.get_view_width(),
                                        _view.get_maxscale()), _view.get_minscale());
        if (newScale != _view.scale())
            _view.set_scale_offset(newScale, newOffset);
    }

    if(_drag_sig)
        _drag_sig.reset();

    update();
}

void Viewport::mouseDoubleClickEvent(QMouseEvent *event)
{
    assert (event);
    (void)event;

    if (_view.session().get_device()->dev_inst()->mode == LOGIC) {
        if (_view.scale() == _view.get_maxscale())
            _view.set_preScale_preOffset();
        else
            _view.set_scale_offset(_view.get_maxscale(), 0);

        update();
    }
}

void Viewport::wheelEvent(QWheelEvent *event)
{
	assert(event);

	if (event->orientation() == Qt::Vertical) {
		// Vertical scrolling is interpreted as zooming in/out
        const double offset = (_view.session().get_capture_state() == SigSession::Running) ? 0 : event->x();
        _view.zoom(event->delta() / 80, offset);
	} else if (event->orientation() == Qt::Horizontal) {
		// Horizontal scrolling is interpreted as moving left/right
		_view.set_scale_offset(_view.scale(),
				       event->delta() * _view.scale()
				       + _view.offset());
	}

    measure();
}

void Viewport::leaveEvent(QEvent *)
{
    _measure_shown = false;
    _mouse_point = QPoint(-1, -1);
    //_view.show_cursors(false);
    update();
}

void Viewport::on_traces_moved()
{
	update();
}

void Viewport::set_receive_len(quint64 length)
{
    if (length == 0) {
        _total_receive_len = 0;
        start_trigger_timer(333);
    } else {
        stop_trigger_timer();
        if (_total_receive_len + length > _view.session().get_device()->get_sample_limit())
            _total_receive_len = _view.session().get_device()->get_sample_limit();
        else
            _total_receive_len += length;
    }
    update();
}

void Viewport::measure()
{
   const uint64_t sample_rate = _view.session().get_device()->get_sample_rate();
   const vector< boost::shared_ptr<Signal> > sigs(_view.session().get_signals());
   BOOST_FOREACH(const boost::shared_ptr<Signal> s, sigs) {
       assert(s);
       shared_ptr<view::LogicSignal> logicSig;
       if (logicSig = dynamic_pointer_cast<view::LogicSignal>(s)) {
           if (logicSig->measure(_view.hover_point(), _cur_sample, _nxt_sample, _thd_sample)) {
               _measure_shown = true;

               _mm_width = _view.get_ruler()->format_real_time(_nxt_sample - _cur_sample, sample_rate);
               _mm_period = _thd_sample != 0 ? _view.get_ruler()->format_real_time(_thd_sample - _cur_sample, sample_rate) : "#####";
               _mm_freq = _thd_sample != 0 ? _view.get_ruler()->format_real_freq(_thd_sample - _cur_sample, sample_rate) : "#####";

               const double pixels_offset =  _view.offset() / _view.scale();
               const double samples_per_pixel = sample_rate * _view.scale();
               _cur_preX = _cur_sample / samples_per_pixel - pixels_offset;
               _cur_aftX = _nxt_sample / samples_per_pixel - pixels_offset;
               _cur_thdX = _thd_sample / samples_per_pixel - pixels_offset;
               _cur_midY = logicSig->get_y();

               _mm_duty = _thd_sample != 0 ? QString::number((_nxt_sample - _cur_sample) * 100.0f / (_thd_sample - _cur_sample), 'f', 2)+"%" :
                                             "#####";
               mouse_measure();
               return;
           } else {
               _mm_width = "#####";
               _mm_period = "#####";
               _mm_freq = "#####";
               _mm_duty = "#####";
           }
           mouse_measure();
       }
    }

    _measure_shown = false;
    return;
}

void Viewport::paintMeasure(QPainter &p)
{
    p.setPen(QColor(17, 133, 209,  255));
    p.drawLine(QLineF(_cur_preX, _cur_midY, _cur_aftX, _cur_midY));
    p.drawLine(QLineF(_cur_preX, _cur_midY, _cur_preX + 2, _cur_midY - 2));
    p.drawLine(QLineF(_cur_preX, _cur_midY, _cur_preX + 2, _cur_midY + 2));
    p.drawLine(QLineF(_cur_aftX - 2, _cur_midY - 2, _cur_aftX, _cur_midY));
    p.drawLine(QLineF(_cur_aftX - 2, _cur_midY + 2, _cur_aftX, _cur_midY));
    if (_thd_sample != 0) {
        p.drawLine(QLineF(_cur_aftX, _cur_midY, _cur_thdX, _cur_midY));
        p.drawLine(QLineF(_cur_aftX, _cur_midY, _cur_aftX + 2, _cur_midY - 2));
        p.drawLine(QLineF(_cur_aftX, _cur_midY, _cur_aftX + 2, _cur_midY + 2));
        p.drawLine(QLineF(_cur_thdX - 2, _cur_midY - 2, _cur_thdX, _cur_midY));
        p.drawLine(QLineF(_cur_thdX - 2, _cur_midY + 2, _cur_thdX, _cur_midY));
    }

    if (_measure_en) {
        double typical_width = p.boundingRect(0, 0, INT_MAX, INT_MAX,
            Qt::AlignLeft | Qt::AlignTop, _mm_width).width() + 150;
        QRectF measure_rect = QRectF(_view.hover_point().x(), _view.hover_point().y(),
                                     (double)typical_width, 80.0);
        QRectF measure1_rect = QRectF(_view.hover_point().x(), _view.hover_point().y(),
                                     (double)typical_width, 20.0);
        QRectF measure2_rect = QRectF(_view.hover_point().x(), _view.hover_point().y() + 20,
                                     (double)typical_width, 20.0);
        QRectF measure3_rect = QRectF(_view.hover_point().x(), _view.hover_point().y() + 40,
                                     (double)typical_width, 20.0);
        QRectF measure4_rect = QRectF(_view.hover_point().x(), _view.hover_point().y() + 60,
                                     (double)typical_width, 20.0);

        p.setPen(Qt::NoPen);
        p.setBrush(QColor(17, 133, 209,  150));
        p.drawRect(measure_rect);

        p.setPen(Qt::black);
        p.drawText(measure1_rect, Qt::AlignRight | Qt::AlignVCenter,
                   "Width: " + _mm_width);
        p.drawText(measure2_rect, Qt::AlignRight | Qt::AlignVCenter,
                   "Period: " + _mm_period);
        p.drawText(measure3_rect, Qt::AlignRight | Qt::AlignVCenter,
                   "Frequency: " + _mm_freq);
        p.drawText(measure4_rect, Qt::AlignRight | Qt::AlignVCenter,
                   "Duty Cycle: " + _mm_duty);
    }
}

QString Viewport::get_measure(QString option)
{
    if(option.compare("width") == 0)
        return _mm_width;
    else if (option.compare("period") == 0)
        return _mm_period;
    else if (option.compare("frequency") == 0)
        return _mm_freq;
    else if (option.compare("duty") == 0)
        return _mm_duty;
    else
        return "#####";
}

void Viewport::set_measure_en(int enable)
{
    if (enable == 0)
        _measure_en = false;
    else
        _measure_en = true;
}

void Viewport::start_trigger_timer(int msec)
{
    assert(msec > 0);
    triggered = false;
    timer_cnt = 0;
    trigger_timer.start(msec);
}

void Viewport::stop_trigger_timer()
{
    triggered = true;
    timer_cnt = 0;
    trigger_timer.stop();
}

void Viewport::on_trigger_timer()
{
    timer_cnt++;
    update();
}

} // namespace view
} // namespace pv<|MERGE_RESOLUTION|>--- conflicted
+++ resolved
@@ -161,13 +161,8 @@
         pixmap.fill(Qt::transparent);
         QPainter dbp(&pixmap);
         dbp.initFrom(this);
-<<<<<<< HEAD
         //p.setRenderHint(QPainter::Antialiasing, false);
-        BOOST_FOREACH(const shared_ptr<Trace> t, traces)
-=======
-        p.setRenderHint(QPainter::Antialiasing, false);
         BOOST_FOREACH(const boost::shared_ptr<Trace> t, traces)
->>>>>>> ec476095
         {
             assert(t);
             if (t->enabled())
