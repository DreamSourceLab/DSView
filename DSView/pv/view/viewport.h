--- conflicted
+++ resolved
@@ -47,10 +47,7 @@
 
 public:
     static const int HitCursorMargin = 10;
-<<<<<<< HEAD
-=======
-    static constexpr double HitCursorTimeMargin = 0.3;
->>>>>>> ec476095
+    static constexpr double HitCursorTimeMargin;
 
 public:
 	explicit Viewport(View &parent);
