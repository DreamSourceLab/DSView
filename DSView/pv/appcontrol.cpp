--- conflicted
+++ resolved
@@ -25,14 +25,8 @@
 #include <libsigrokdecode.h>
 #include <QDir>
 #include <QCoreApplication>
-<<<<<<< HEAD
-#include <QWidget> 
-=======
 #include <QWidget>
 #include <string>
-
-#include "devicemanager.h"
->>>>>>> ef4132e2
 #include "sigsession.h"
 #include "dsvdef.h"
 #include "config/appconfig.h"
@@ -69,29 +63,10 @@
 } 
 
 bool AppControl::Init()
-<<<<<<< HEAD
 {    
     _session->init();
 
-    srd_log_set_context(dsv_log_context());     
-=======
-{
-    sr_log_set_context(dsv_log_context());
     srd_log_set_context(dsv_log_context());
-    
-    // Initialise libsigrok
-    if (sr_init(&sr_ctx) != SR_OK)
-    {
-        m_error = "DSView run ERROR: libsigrok init failed.";
-        return false;
-    } 
-    _session->set_sr_context(sr_ctx);
-
-    // firmware resource directory
-    QString resdir = GetResourceDir();
-    std::string res_path = pv::path::ToUnicodePath(resdir);
-	sr_set_firmware_resource_dir(res_path.c_str());
->>>>>>> ef4132e2
 
 #if defined(_WIN32) && defined(DEBUG_INFO)
     //able run debug with qtcreator
