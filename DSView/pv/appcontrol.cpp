/*
 * This file is part of the DSView project.
 * DSView is based on PulseView.
 * 
 * Copyright (C) 2021 DreamSourceLab <support@dreamsourcelab.com>
 *
 * This program is free software; you can redistribute it and/or modify
 * it under the terms of the GNU General Public License as published by
 * the Free Software Foundation; either version 2 of the License, or
 * (at your option) any later version.
 *
 * This program is distributed in the hope that it will be useful,
 * but WITHOUT ANY WARRANTY; without even the implied warranty of
 * MERCHANTABILITY or FITNESS FOR A PARTICULAR PURPOSE.  See the
 * GNU General Public License for more details.
 *
 * You should have received a copy of the GNU General Public License
 * along with this program; if not, write to the Free Software
 * Foundation, Inc., 51 Franklin St, Fifth Floor, Boston, MA  02110-1301 USA
 */

#include "appcontrol.h"

#include <libsigrok.h>
#include <libsigrokdecode.h>
#include <QDir>
#include <QCoreApplication>
#include <QWidget>

#include "devicemanager.h"
#include "sigsession.h"
#include "dsvdef.h"
#include "config/appconfig.h"
#include "log.h"
#include <QTextCodec>
#include <string.h>

AppControl::AppControl()
{
    sr_ctx = NULL;
    _topWindow = NULL;
    
    _device_manager = new pv::DeviceManager();
    _session = new pv::SigSession(_device_manager);
}

AppControl::AppControl(AppControl &o)
{
    (void)o;
}
 
AppControl::~AppControl()
{
    DESTROY_OBJECT(_device_manager);
    DESTROY_OBJECT(_session);
}

AppControl* AppControl::Instance()
{
    static AppControl *ins = NULL;
    if (ins == NULL){
        ins = new AppControl();
    }
    return ins;
}

void AppControl::Destroy(){
    delete this;
} 

bool AppControl::Init()
{
    sr_log_set_context(dsv_log_context());
    srd_log_set_context(dsv_log_context());
    
    // Initialise libsigrok
    if (sr_init(&sr_ctx) != SR_OK)
    {
        m_error = "DSView run ERROR: libsigrok init failed.";
        return false;
    } 
    _session->set_sr_context(sr_ctx);

    QString resdir = GetResourceDir();
<<<<<<< HEAD
    sr_set_firmware_resource_dir(resdir.toUtf8().data());

=======
    char res_path[256] = {0};
>>>>>>> e07673dc
#ifdef _WIN32
    QTextCodec *codec = QTextCodec::codecForName("System");
    QByteArray str_tmp = codec->fromUnicode(resdir);
    strncpy(res_path, str_tmp.data(), sizeof(res_path) - 1);
#else
    strncpy(res_path, resdir.toUtf8().data(), sizeof(res_path) - 1);
#endif
	sr_set_firmware_resource_dir(res_path);

#if defined(_WIN32) && defined(DEBUG_INFO)
    //able run debug with qtcreator
    QString pythonHome = "c:/python";
    QDir pydir;
    if (pydir.exists(pythonHome)){
        const wchar_t *pyhome = reinterpret_cast<const wchar_t*>(pythonHome.utf16());
        srd_set_python_home(pyhome);
    }
  
#endif
    
    //the python script path of decoder
    char path[256] = {0};
    QString dir = GetDecodeScriptDir();   
    strcpy(path, dir.toUtf8().data());

    dsv_info("decode script path: \"%s\"", dir.toUtf8().data());

    // Initialise libsigrokdecode
    if (srd_init(path) != SRD_OK)
    {
        m_error = "ERROR: libsigrokdecode init failed.";
        return false;
    }

    // Load the protocol decoders
    if (srd_decoder_load_all() != SRD_OK)
    {
        m_error = "ERROR: load the protocol decoders failed.";
        return false;
    }
 
    return true;
}

bool AppControl::Start()
{  
    _session->Open();
    _device_manager->initAll(sr_ctx);
    return true;
}

 void AppControl::Stop()
 {
    _session->Close();
    _device_manager->UnInitAll();    
 }

void AppControl::UnInit()
{  
    // Destroy libsigrokdecode
    srd_exit();

    if (sr_ctx)
    {
        sr_exit(sr_ctx);
        sr_ctx = NULL;
    }
}

const char *AppControl::GetLastError()
{
    return m_error.c_str();
}

 bool AppControl::TopWindowIsMaximized()
 {
     if (_topWindow != NULL){
         return _topWindow->isMaximized();
     }
     return false;
 }<|MERGE_RESOLUTION|>--- conflicted
+++ resolved
@@ -82,12 +82,7 @@
     _session->set_sr_context(sr_ctx);
 
     QString resdir = GetResourceDir();
-<<<<<<< HEAD
-    sr_set_firmware_resource_dir(resdir.toUtf8().data());
-
-=======
     char res_path[256] = {0};
->>>>>>> e07673dc
 #ifdef _WIN32
     QTextCodec *codec = QTextCodec::codecForName("System");
     QByteArray str_tmp = codec->fromUnicode(resdir);
